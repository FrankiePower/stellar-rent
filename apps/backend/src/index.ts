--- conflicted
+++ resolved
@@ -5,27 +5,11 @@
 import { rateLimiter } from './middleware/rateLimiter';
 import authRoutes from './routes/auth';
 import bookingRoutes from './routes/booking.routes';
-<<<<<<< HEAD
-import locationRoutes from './routes/location.routes';
-import profileRouter from './routes/profile.route';
-import propertyRoutes from './routes/property.route';
-
-=======
->>>>>>> 1037f44b
 // Environment variables configuration
 dotenv.config();
 
-// Validate environment variables at startup to prevent runtime errors
-if (!process.env.JWT_SECRET) {
-  throw new Error('Missing JWT_SECRET environment variable');
-}
-
-if (!process.env.SUPABASE_URL) {
-  throw new Error('Missing SUPABASE_URL environment variable');
-}
-
 // Debug: verificar variables de entorno
-console.log('Environment variables loaded:', {
+console.log('Variables de entorno cargadas:', {
   supabaseUrl: process.env.SUPABASE_URL ? '✅' : '❌',
   supabaseKey: process.env.SUPABASE_ANON_KEY ? '✅' : '❌',
   jwtSecret: process.env.JWT_SECRET ? '✅' : '❌',
@@ -38,7 +22,7 @@
 app.use(express.json());
 app.use(
   cors({
-    origin: process.env.CORS_ORIGIN || 'http://localhost:3001',
+    origin: process.env.CORS_ORIGIN || 'http://localhost:3000',
     credentials: true,
   })
 );
@@ -47,22 +31,6 @@
 // Routes
 app.use('/auth', authRoutes);
 app.use('/api/bookings', bookingRoutes);
-<<<<<<< HEAD
-app.use('/api/properties', propertyRoutes);
-app.use('/api/locations', locationRoutes);
-app.use('/api/profiles', profileRouter);
-
-// Health check endpoint for Docker
-app.get('/health', (_req, res) => {
-  res.status(200).json({
-    status: 'healthy',
-    timestamp: new Date().toISOString(),
-    uptime: process.uptime(),
-    environment: process.env.NODE_ENV || 'development',
-  });
-});
-=======
->>>>>>> 1037f44b
 
 // Test route
 app.get('/', (_req, res) => {
@@ -72,13 +40,7 @@
 // Error handling
 app.use(errorMiddleware);
 
-// Export app for testing
-export { app };
-
-// Start server if not in test environment
-if (process.env.NODE_ENV !== 'test') {
-  app.listen(PORT, () => {
-    console.log(`✅ Server running on port ${PORT}`);
-    console.log(`🚀 Environment: ${process.env.NODE_ENV || 'development'}`);
-  });
-}+// Start server
+app.listen(PORT, () => {
+  console.log(`Servidor corriendo en el puerto ${PORT}`);
+});