import { createClient } from '@supabase/supabase-js';
import type { AvailabilityRange, CancellationPolicy } from '../types/property.types';

// Define your database types
export type Database = {
  public: {
    Tables: {
      users: {
        Row: {
          id: string;
          email: string;
          name: string;
          created_at: string;
          password_hash: string;
        };
        Insert: {
          email: string;
          name: string;
          password_hash: string;
        };
        Update: {
          email?: string;
          name?: string;
          password_hash?: string;
        };
      };
<<<<<<< HEAD

      bookings: {
        Row: {
          id: string;
          property_id: string;
          user_id: string;
          dates: { from: string; to: string };
          guests: number;
          total: string;
          deposit: string;
          status: string;
          escrow_address: string;
=======
      bookings: {
        Row: {
          id: string;
          user_id: string;
          property_id: string;
          amount: number;
          currency: string;
          status: 'pending' | 'confirmed' | 'cancelled';
          start_date: string;
          end_date: string;
          escrow_address?: string;
          transaction_hash?: string;
>>>>>>> 1dd9f0c2
          created_at: string;
          updated_at: string;
        };
        Insert: {
<<<<<<< HEAD
          property_id: string;
          user_id: string;
          dates: { from: string; to: string };
          guests: number;
          total: string;
          deposit: string;
          status: string;
          escrow_address: string;
        };
        Update: {
          property_id?: string;
          user_id?: string;
          dates?: { from: string; to: string };
          guests?: number;
          total?: string;
          deposit?: string;
          status?: string;
          escrow_address?: string;
        };
      };

      properties: {
        Row: {
          id: string;
          title: string;
          description: string;
          price: number;
          address: string;
          city: string;
          country: string;
          latitude: number | null;
          longitude: number | null;
          amenities: string[];
          images: string[];
          bedrooms: number;
          bathrooms: number;
          max_guests: number;
          owner_id: string;
          status: 'available' | 'booked' | 'maintenance';
          availability: AvailabilityRange[];
          security_deposit: number;
          cancellation_policy: CancellationPolicy | null;
          property_token: string | null;
          created_at: string;
          updated_at: string;
        };
        Insert: {
          id?: string;
          title: string;
          description: string;
          price: number;
          address: string;
          city: string;
          country: string;
          latitude?: number | null;
          longitude?: number | null;
          amenities?: string[];
          images?: string[];
          bedrooms: number;
          bathrooms: number;
          max_guests: number;
          owner_id: string;
          status?: 'available' | 'booked' | 'maintenance';
          availability?: AvailabilityRange[];
          security_deposit?: number;
          cancellation_policy?: CancellationPolicy | null;
          property_token?: string | null;
          created_at?: string;
          updated_at?: string;
        };
        Update: Partial<Database['public']['Tables']['properties']['Insert']>;
=======
          user_id: string;
          property_id: string;
          amount: number;
          currency: string;
          status?: 'pending' | 'confirmed' | 'cancelled';
          start_date: string;
          end_date: string;
          escrow_address?: string;
          transaction_hash?: string;
        };
        Update: {
          amount?: number;
          currency?: string;
          status?: 'pending' | 'confirmed' | 'cancelled';
          start_date?: string;
          end_date?: string;
          escrow_address?: string;
          transaction_hash?: string;
          updated_at?: string;
        };
>>>>>>> 1dd9f0c2
      };
    };
  };
};

if (!process.env.SUPABASE_URL) {
  throw new Error('Missing SUPABASE_URL environment variable');
}

if (!process.env.SUPABASE_SERVICE_ROLE_KEY) {
  throw new Error('Missing SUPABASE_SERVICE_ROLE_KEY environment variable');
}

export const supabase = createClient<Database>(
  process.env.SUPABASE_URL,
  process.env.SUPABASE_SERVICE_ROLE_KEY,
  {
    auth: {
      autoRefreshToken: false,
      persistSession: false,
    },
    db: {
      schema: 'public',
    },
  }
);<|MERGE_RESOLUTION|>--- conflicted
+++ resolved
@@ -24,20 +24,7 @@
           password_hash?: string;
         };
       };
-<<<<<<< HEAD
 
-      bookings: {
-        Row: {
-          id: string;
-          property_id: string;
-          user_id: string;
-          dates: { from: string; to: string };
-          guests: number;
-          total: string;
-          deposit: string;
-          status: string;
-          escrow_address: string;
-=======
       bookings: {
         Row: {
           id: string;
@@ -50,30 +37,29 @@
           end_date: string;
           escrow_address?: string;
           transaction_hash?: string;
->>>>>>> 1dd9f0c2
           created_at: string;
           updated_at: string;
         };
         Insert: {
-<<<<<<< HEAD
+          user_id: string;
           property_id: string;
-          user_id: string;
-          dates: { from: string; to: string };
-          guests: number;
-          total: string;
-          deposit: string;
-          status: string;
-          escrow_address: string;
+          amount: number;
+          currency: string;
+          status?: 'pending' | 'confirmed' | 'cancelled';
+          start_date: string;
+          end_date: string;
+          escrow_address?: string;
+          transaction_hash?: string;
         };
         Update: {
-          property_id?: string;
-          user_id?: string;
-          dates?: { from: string; to: string };
-          guests?: number;
-          total?: string;
-          deposit?: string;
-          status?: string;
+          amount?: number;
+          currency?: string;
+          status?: 'pending' | 'confirmed' | 'cancelled';
+          start_date?: string;
+          end_date?: string;
           escrow_address?: string;
+          transaction_hash?: string;
+          updated_at?: string;
         };
       };
 
@@ -127,28 +113,6 @@
           updated_at?: string;
         };
         Update: Partial<Database['public']['Tables']['properties']['Insert']>;
-=======
-          user_id: string;
-          property_id: string;
-          amount: number;
-          currency: string;
-          status?: 'pending' | 'confirmed' | 'cancelled';
-          start_date: string;
-          end_date: string;
-          escrow_address?: string;
-          transaction_hash?: string;
-        };
-        Update: {
-          amount?: number;
-          currency?: string;
-          status?: 'pending' | 'confirmed' | 'cancelled';
-          start_date?: string;
-          end_date?: string;
-          escrow_address?: string;
-          transaction_hash?: string;
-          updated_at?: string;
-        };
->>>>>>> 1dd9f0c2
       };
     };
   };
