<<<<<<< HEAD
import type { ConfirmPaymentResponse, DashboardBooking, Transaction, UserProfile } from '../types';

const API_BASE_URL = process.env.NEXT_PUBLIC_API_URL || 'http://localhost:3000';

// Define the expected shape of the backend response
interface BackendBooking {
  id: string;
  user_id?: string;
  property_id?: string;
  property_title?: string;
  propertyTitle?: string;
  property_location?: string;
  propertyLocation?: string;
  property_image?: string;
  propertyImage?: string;
  check_in?: string;
  checkIn?: string;
  check_out?: string;
  checkOut?: string;
  total_amount?: number;
  totalAmount?: number;
  created_at?: string;
  bookingDate?: string;
  status?: string;
  host_name?: string;
  hostName?: string;
  guests?: number;
  rating?: number;
  transaction_hash?: string;
  escrow_address?: string;
  updated_at?: string;
}

interface BackendProfile {
  user_id?: string;
  id?: string;
  full_name?: string;
  name?: string;
  email?: string;
  phone?: string;
  avatar_url?: string;
  avatar?: string;
  created_at?: string;
  location?: string;
  bio?: string;
}

interface ChallengeResponse {
  challenge: string;
  expiresAt: string;
}
=======
import type { 
  BookingFilters,
  PropertyFilters,
  NotificationFilters,
  APIResponse,
  PaginatedResponse,
  BookingFormData,
  PropertyFormData,
  ProfileFormData,
  UserProfile,
  Booking,
  Property,
  Transaction,
  Notification,
  PropertyUpdateData,
  PropertyAvailabilityData,
  DateRangeFilter,
  AccountDetails
} from '../types/shared';

const API_BASE_URL = process.env.NEXT_PUBLIC_API_URL || 'http://localhost:3001/api';

// Utility function to safely convert filters to URL parameters
const createURLParams = (baseParams: Record<string, string>, filters?: Record<string, any>): URLSearchParams => {
  const params = new URLSearchParams(baseParams);
  
  if (filters) {
    Object.entries(filters).forEach(([key, value]) => {
      if (value !== undefined && value !== null) {
        // Convert all values to strings for URLSearchParams
        params.append(key, String(value));
      }
    });
  }
  
  return params;
};
>>>>>>> c3fe02bc

export const apiUtils = {
  async request<T>(endpoint: string, options: RequestInit = {}): Promise<T> {
    const url = `${API_BASE_URL}${endpoint}`;
    const token = localStorage.getItem('authToken');
    
    const config: RequestInit = {
      headers: {
        'Content-Type': 'application/json',
        ...(token && { Authorization: `Bearer ${token}` }),
        ...options.headers,
      },
      ...options,
    };

    try {
      const response = await fetch(url, config);
      
      if (!response.ok) {
        const errorData = await response.json().catch(() => ({}));
        throw new Error(errorData.message || `HTTP error! status: ${response.status}`);
      }
      
      return await response.json();
    } catch (error) {
      console.error('API request failed:', error);
      throw error;
    }
  },

  clearAuth() {
    localStorage.removeItem('authToken');
    localStorage.removeItem('user');
  },
};

export const profileAPI = {
  async getUserProfile(userId: string) {
    return apiUtils.request(`/profile/${userId}`);
  },

  async updateUserProfile(userId: string, updates: Partial<ProfileFormData>): Promise<APIResponse<UserProfile>> {
    return apiUtils.request(`/profile/${userId}`, {
      method: 'PUT',
      body: JSON.stringify(updates),
    });
  },

  async uploadAvatar(userId: string, file: File) {
    const formData = new FormData();
    formData.append('avatar', file);

    return apiUtils.request(`/profile/${userId}/avatar`, {
      method: 'POST',
      headers: {}, 
      body: formData,
    });
  },

  async deleteAccount(userId: string) {
    return apiUtils.request(`/profile/${userId}`, {
      method: 'DELETE',
    });
  },
};

export const bookingAPI = {
<<<<<<< HEAD
  // ===========================
  // creating booking
  // ===========================
  createBooking: async (input: {
    propertyId: string;
    userId: string;
    dates: { from: Date; to: Date };
    guests: number;
    total: number;
    deposit: number;
  }): Promise<{ bookingId: string; escrowAddress: string; status: string }> => {
    try {
      const response = await apiCall<{
        success: boolean;
        data: {
          message: string;
          bookingId: string;
          escrowAddress: string;
          status: string;
        };
      }>('/api/bookings', {
        method: 'POST',
        body: JSON.stringify({
          propertyId: input.propertyId,
          userId: input.userId,
          dates: {
            from: input.dates.from.toISOString(),
            to: input.dates.to.toISOString(),
          },
          guests: input.guests,
          total: input.total,
          deposit: input.deposit,
        }),
      });
      if (!response.success) {
        throw new Error(response.data?.message || 'Failed to create booking on backend');
      }
      return response.data;
    } catch (error) {
      console.error('Failed to create booking:', error);
      throw error;
    }
  },
  // ===========================
  // confirmBlockchainPayment
  // ===========================
  confirmBlockchainPayment: async (
    bookingId: string,
    transactionHash: string,
    sourcePublicKey: string,
    escrowAddress: string
  ): Promise<ConfirmPaymentResponse> => {
    try {
      return await apiCall<ConfirmPaymentResponse>(`/api/bookings/${bookingId}/confirm-payment`, {
        method: 'POST',
        body: JSON.stringify({ transactionHash, sourcePublicKey, escrowAddress }),
      });
    } catch (error) {
      console.error('Failed to confirm blockchain payment:', error);
      throw error;
    }
  },
  getBookings: async (): Promise<DashboardBooking[]> => {
    try {
      const rawBookings = await apiCall<BackendBooking[]>('/api/bookings');
      return rawBookings.map(transformBooking);
    } catch (error) {
      console.error('Failed to fetch bookings:', error);
      throw error;
    }
=======
  async getBookings(userId: string, filters?: BookingFilters): Promise<APIResponse<Booking[]>> {
    const params = createURLParams({ userId }, filters);
    return apiUtils.request(`/bookings?${params}`);
>>>>>>> c3fe02bc
  },

  async getBookingById(bookingId: string) {
    return apiUtils.request(`/bookings/${bookingId}`);
  },

  async createBooking(bookingData: BookingFormData): Promise<APIResponse<Booking>> {
    return apiUtils.request('/bookings', {
      method: 'POST',
      body: JSON.stringify(bookingData),
    });
  },

  async cancelBooking(bookingId: string) {
    return apiUtils.request(`/bookings/${bookingId}/cancel`, {
      method: 'POST',
    });
  },

  async confirmBooking(bookingId: string) {
    return apiUtils.request(`/bookings/${bookingId}/confirm`, {
      method: 'POST',
    });
  },

  async getBookingHistory(userId: string, filters?: BookingFilters): Promise<APIResponse<Booking[]>> {
    const params = createURLParams({ userId }, filters);
    return apiUtils.request(`/bookings/history?${params}`);
  },
};

export const propertyAPI = {
  async getProperties(userId: string, filters?: PropertyFilters): Promise<APIResponse<Property[]>> {
    const params = createURLParams({ userId }, filters);
    return apiUtils.request(`/properties?${params}`);
  },

  async getPropertyById(propertyId: string) {
    return apiUtils.request(`/properties/${propertyId}`);
  },

  async createProperty(propertyData: PropertyFormData): Promise<APIResponse<Property>> {
    return apiUtils.request('/properties', {
      method: 'POST',
      body: JSON.stringify(propertyData),
    });
  },

  async updateProperty(propertyId: string, updates: PropertyUpdateData): Promise<APIResponse<Property>> {
    return apiUtils.request(`/properties/${propertyId}`, {
      method: 'PUT',
      body: JSON.stringify(updates),
    });
  },

  async deleteProperty(propertyId: string) {
    return apiUtils.request(`/properties/${propertyId}`, {
      method: 'DELETE',
    });
  },

  async togglePropertyStatus(propertyId: string, status: string) {
    return apiUtils.request(`/properties/${propertyId}/status`, {
      method: 'PUT',
      body: JSON.stringify({ status }),
    });
  },

  async getPropertyAnalytics(propertyId: string, dateRange?: DateRangeFilter): Promise<APIResponse<any>> {
    const params = new URLSearchParams({ propertyId, ...dateRange });
    return apiUtils.request(`/properties/${propertyId}/analytics?${params}`);
  },

  async updatePropertyAvailability(propertyId: string, availability: PropertyAvailabilityData): Promise<APIResponse<Property>> {
    return apiUtils.request(`/properties/${propertyId}/availability`, {
      method: 'PUT',
      body: JSON.stringify(availability),
    });
  },
};

export const walletAPI = {
  async getWalletBalance(userId: string) {
    return apiUtils.request(`/wallet/${userId}/balance`);
  },

  async getTransactionHistory(userId: string, filters?: any) {
    const params = new URLSearchParams({ userId, ...filters });
    return apiUtils.request(`/wallet/${userId}/transactions?${params}`);
  },

  async addFunds(userId: string, amount: number, paymentMethod: string) {
    return apiUtils.request(`/wallet/${userId}/add-funds`, {
      method: 'POST',
      body: JSON.stringify({ amount, paymentMethod }),
    });
  },

  async withdrawFunds(userId: string, amount: number, accountDetails: any) {
    return apiUtils.request(`/wallet/${userId}/withdraw`, {
      method: 'POST',
      body: JSON.stringify({ amount, accountDetails }),
    });
  },
};

export const notificationAPI = {
  async getNotifications(userId: string, filters?: any) {
    const params = new URLSearchParams({ userId, ...filters });
    return apiUtils.request(`/notifications?${params}`);
  },

<<<<<<< HEAD
  // ===========================
  // Wallet authentication methods
  // ===========================
  requestChallenge: async (publicKey: string): Promise<ChallengeResponse> => {
    try {
      return await apiCall<ChallengeResponse>('/api/auth/challenge', {
        method: 'POST',
        body: JSON.stringify({ publicKey }),
      });
    } catch (error) {
      console.error('Failed to request challenge:', error);
      throw error;
    }
  },

  // ===========================
  // Authenticate wallet
  // ===========================
  authenticateWallet: async (
    publicKey: string,
    signedTransaction: string,
    challenge: string
  ): Promise<{ token: string; user: UserProfile }> => {
    try {
      const response = await apiCall<WalletAuthResponse>('/api/auth/wallet', {
        method: 'POST',
        body: JSON.stringify({ publicKey, signedTransaction, challenge }),
      });

      return {
        token: response.token,
        user: transformWalletUser(response.user),
      };
    } catch (error) {
      console.error('Failed to authenticate wallet:', error);
      throw error;
    }
=======
  async markAsRead(notificationId: string) {
    return apiUtils.request(`/notifications/${notificationId}/read`, {
      method: 'PUT',
    });
  },

  async markAllAsRead(userId: string) {
    return apiUtils.request(`/notifications/${userId}/read-all`, {
      method: 'PUT',
    });
>>>>>>> c3fe02bc
  },

  async deleteNotification(notificationId: string) {
    return apiUtils.request(`/notifications/${notificationId}`, {
      method: 'DELETE',
    });
  },

  async deleteAllNotifications(userId: string) {
    return apiUtils.request(`/notifications/${userId}/delete-all`, {
      method: 'DELETE',
    });
  },
};

export const dashboardAPI = {
  async getDashboardStats(userId: string, userType: 'host' | 'tenant') {
    return apiUtils.request(`/dashboard/${userType}/${userId}/stats`);
  },

  async getRecentActivity(userId: string, userType: 'host' | 'tenant') {
    return apiUtils.request(`/dashboard/${userType}/${userId}/activity`);
  },

  async getEarningsAnalytics(userId: string, dateRange?: any) {
    const params = new URLSearchParams({ userId, ...dateRange });
    return apiUtils.request(`/dashboard/host/${userId}/earnings?${params}`);
  },

  async getBookingAnalytics(userId: string, userType: 'host' | 'tenant', dateRange?: any) {
    const params = new URLSearchParams({ userId, ...dateRange });
    return apiUtils.request(`/dashboard/${userType}/${userId}/bookings/analytics?${params}`);
  },
};

export const handleAPIError = (error: any) => {
  if (error.message?.includes('401')) {
    apiUtils.clearAuth();
    window.location.href = '/login';
    return 'Session expired. Please login again.';
  }
  
  if (error.message?.includes('403')) {
    return 'You do not have permission to perform this action.';
  }
  
  if (error.message?.includes('404')) {
    return 'The requested resource was not found.';
  }
  
  if (error.message?.includes('500')) {
    return 'Server error. Please try again later.';
  }
  
  return error.message || 'An unexpected error occurred.';
};

export interface APIResponse<T> {
  data: T;
  message?: string;
  error?: string;
}

export interface PaginatedResponse<T> {
  data: T[];
  pagination: {
    page: number;
    limit: number;
    total: number;
    totalPages: number;
  };
}<|MERGE_RESOLUTION|>--- conflicted
+++ resolved
@@ -1,7 +1,41 @@
-<<<<<<< HEAD
-import type { ConfirmPaymentResponse, DashboardBooking, Transaction, UserProfile } from '../types';
+import type { 
+  BookingFilters,
+  PropertyFilters,
+  NotificationFilters,
+  APIResponse,
+  PaginatedResponse,
+  BookingFormData,
+  PropertyFormData,
+  ProfileFormData,
+  UserProfile,
+  Booking,
+  Property,
+  Transaction,
+  Notification,
+  PropertyUpdateData,
+  PropertyAvailabilityData,
+  DateRangeFilter,
+  AccountDetails,
+  ConfirmPaymentResponse,
+  DashboardBooking
+} from '../types/shared';
 
 const API_BASE_URL = process.env.NEXT_PUBLIC_API_URL || 'http://localhost:3000';
+
+// Utility function to safely convert filters to URL parameters
+const createURLParams = (baseParams: Record<string, string>, filters?: Record<string, any>): URLSearchParams => {
+  const params = new URLSearchParams(baseParams);
+
+  if (filters) {
+    Object.entries(filters).forEach(([key, value]) => {
+      if (value !== undefined && value !== null) {
+        params.append(key, String(value));
+      }
+    });
+  }
+
+  return params;
+};
 
 // Define the expected shape of the backend response
 interface BackendBooking {
@@ -50,45 +84,6 @@
   challenge: string;
   expiresAt: string;
 }
-=======
-import type { 
-  BookingFilters,
-  PropertyFilters,
-  NotificationFilters,
-  APIResponse,
-  PaginatedResponse,
-  BookingFormData,
-  PropertyFormData,
-  ProfileFormData,
-  UserProfile,
-  Booking,
-  Property,
-  Transaction,
-  Notification,
-  PropertyUpdateData,
-  PropertyAvailabilityData,
-  DateRangeFilter,
-  AccountDetails
-} from '../types/shared';
-
-const API_BASE_URL = process.env.NEXT_PUBLIC_API_URL || 'http://localhost:3001/api';
-
-// Utility function to safely convert filters to URL parameters
-const createURLParams = (baseParams: Record<string, string>, filters?: Record<string, any>): URLSearchParams => {
-  const params = new URLSearchParams(baseParams);
-  
-  if (filters) {
-    Object.entries(filters).forEach(([key, value]) => {
-      if (value !== undefined && value !== null) {
-        // Convert all values to strings for URLSearchParams
-        params.append(key, String(value));
-      }
-    });
-  }
-  
-  return params;
-};
->>>>>>> c3fe02bc
 
 export const apiUtils = {
   async request<T>(endpoint: string, options: RequestInit = {}): Promise<T> {
@@ -156,9 +151,8 @@
 };
 
 export const bookingAPI = {
-<<<<<<< HEAD
-  // ===========================
-  // creating booking
+  // ===========================
+  // Creating a new booking
   // ===========================
   createBooking: async (input: {
     propertyId: string;
@@ -191,17 +185,20 @@
           deposit: input.deposit,
         }),
       });
+
       if (!response.success) {
         throw new Error(response.data?.message || 'Failed to create booking on backend');
       }
+
       return response.data;
     } catch (error) {
       console.error('Failed to create booking:', error);
       throw error;
     }
   },
-  // ===========================
-  // confirmBlockchainPayment
+
+  // ===========================
+  // Confirm Blockchain Payment
   // ===========================
   confirmBlockchainPayment: async (
     bookingId: string,
@@ -219,6 +216,10 @@
       throw error;
     }
   },
+
+  // ===========================
+  // Get bookings (Dashboard-style)
+  // ===========================
   getBookings: async (): Promise<DashboardBooking[]> => {
     try {
       const rawBookings = await apiCall<BackendBooking[]>('/api/bookings');
@@ -227,12 +228,17 @@
       console.error('Failed to fetch bookings:', error);
       throw error;
     }
-=======
-  async getBookings(userId: string, filters?: BookingFilters): Promise<APIResponse<Booking[]>> {
+  },
+
+  // ===========================
+  // Get bookings by user (w/ filters)
+  // ===========================
+  async getBookingsByUser(userId: string, filters?: BookingFilters): Promise<APIResponse<Booking[]>> {
     const params = createURLParams({ userId }, filters);
     return apiUtils.request(`/bookings?${params}`);
->>>>>>> c3fe02bc
-  },
+  },
+};
+
 
   async getBookingById(bookingId: string) {
     return apiUtils.request(`/bookings/${bookingId}`);
@@ -343,8 +349,6 @@
     const params = new URLSearchParams({ userId, ...filters });
     return apiUtils.request(`/notifications?${params}`);
   },
-
-<<<<<<< HEAD
   // ===========================
   // Wallet authentication methods
   // ===========================
@@ -382,7 +386,11 @@
       console.error('Failed to authenticate wallet:', error);
       throw error;
     }
-=======
+  },
+
+  // ===========================
+  // Notifications
+  // ===========================
   async markAsRead(notificationId: string) {
     return apiUtils.request(`/notifications/${notificationId}/read`, {
       method: 'PUT',
@@ -393,7 +401,6 @@
     return apiUtils.request(`/notifications/${userId}/read-all`, {
       method: 'PUT',
     });
->>>>>>> c3fe02bc
   },
 
   async deleteNotification(notificationId: string) {
