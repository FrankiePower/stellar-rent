import type { 
  BookingFilters,
  PropertyFilters,
  NotificationFilters,
  APIResponse,
  PaginatedResponse,
  BookingFormData,
  PropertyFormData,
  ProfileFormData,
  UserProfile,
  Booking,
  Property,
  Transaction,
  Notification,
  PropertyUpdateData,
  PropertyAvailabilityData,
  DateRangeFilter,
<<<<<<< HEAD
  AccountDetails,
  ConfirmPaymentResponse,
  DashboardBooking
} from '../types/shared';

const API_BASE_URL = process.env.NEXT_PUBLIC_API_URL || 'http://localhost:3000';

// Utility function to safely convert filters to URL parameters
const createURLParams = (baseParams: Record<string, string>, filters?: Record<string, any>): URLSearchParams => {
  const params = new URLSearchParams(baseParams);

  if (filters) {
    Object.entries(filters).forEach(([key, value]) => {
      if (value !== undefined && value !== null) {
        params.append(key, String(value));
      }
    });
  }

  return params;
};
=======
  AccountDetails
} from '../types/shared';

const API_BASE_URL = process.env.NEXT_PUBLIC_API_URL || 'http://localhost:3001/api';
>>>>>>> 1d08ab5b

// Define the expected shape of the backend response
interface BackendBooking {
  id: string;
  user_id?: string;
  property_id?: string;
  property_title?: string;
  propertyTitle?: string;
  property_location?: string;
  propertyLocation?: string;
  property_image?: string;
  propertyImage?: string;
  check_in?: string;
  checkIn?: string;
  check_out?: string;
  checkOut?: string;
  total_amount?: number;
  totalAmount?: number;
  created_at?: string;
  bookingDate?: string;
  status?: string;
  host_name?: string;
  hostName?: string;
  guests?: number;
  rating?: number;
  transaction_hash?: string;
  escrow_address?: string;
  updated_at?: string;
}

interface BackendProfile {
  user_id?: string;
  id?: string;
  full_name?: string;
  name?: string;
  email?: string;
  phone?: string;
  avatar_url?: string;
  avatar?: string;
  created_at?: string;
  location?: string;
  bio?: string;
}

interface ChallengeResponse {
  challenge: string;
  expiresAt: string;
}

export const apiUtils = {
  async request<T>(endpoint: string, options: RequestInit = {}): Promise<T> {
    const url = `${API_BASE_URL}${endpoint}`;
    const token = localStorage.getItem('authToken');
    
    const config: RequestInit = {
      headers: {
        'Content-Type': 'application/json',
        ...(token && { Authorization: `Bearer ${token}` }),
        ...options.headers,
      },
      ...options,
    };
<<<<<<< HEAD

    try {
      const response = await fetch(url, config);
      
      if (!response.ok) {
        const errorData = await response.json().catch(() => ({}));
        throw new Error(errorData.message || `HTTP error! status: ${response.status}`);
      }
      
      return await response.json();
    } catch (error) {
      console.error('API request failed:', error);
      throw error;
    }
  },

  clearAuth() {
    localStorage.removeItem('authToken');
    localStorage.removeItem('user');
  },
};

export const profileAPI = {
  async getUserProfile(userId: string) {
    return apiUtils.request(`/profile/${userId}`);
  },

  async updateUserProfile(userId: string, updates: Partial<ProfileFormData>): Promise<APIResponse<UserProfile>> {
    return apiUtils.request(`/profile/${userId}`, {
      method: 'PUT',
      body: JSON.stringify(updates),
    });
  },

  async uploadAvatar(userId: string, file: File) {
    const formData = new FormData();
    formData.append('avatar', file);

    return apiUtils.request(`/profile/${userId}/avatar`, {
      method: 'POST',
      headers: {}, 
      body: formData,
    });
  },

  async deleteAccount(userId: string) {
    return apiUtils.request(`/profile/${userId}`, {
      method: 'DELETE',
    });
  },
};

export const bookingAPI = {
  // ===========================
  // Creating a new booking
  // ===========================
  createBooking: async (input: {
    propertyId: string;
    userId: string;
    dates: { from: Date; to: Date };
    guests: number;
    total: number;
    deposit: number;
  }): Promise<{ bookingId: string; escrowAddress: string; status: string }> => {
    try {
      const response = await apiCall<{
        success: boolean;
        data: {
          message: string;
          bookingId: string;
          escrowAddress: string;
          status: string;
        };
      }>('/api/bookings', {
        method: 'POST',
        body: JSON.stringify({
          propertyId: input.propertyId,
          userId: input.userId,
          dates: {
            from: input.dates.from.toISOString(),
            to: input.dates.to.toISOString(),
          },
          guests: input.guests,
          total: input.total,
          deposit: input.deposit,
        }),
      });

      if (!response.success) {
        throw new Error(response.data?.message || 'Failed to create booking on backend');
      }

      return response.data;
    } catch (error) {
      console.error('Failed to create booking:', error);
      throw error;
    }
  },

  // ===========================
  // Confirm Blockchain Payment
  // ===========================
  confirmBlockchainPayment: async (
    bookingId: string,
    transactionHash: string,
    sourcePublicKey: string,
    escrowAddress: string
  ): Promise<ConfirmPaymentResponse> => {
    try {
      return await apiCall<ConfirmPaymentResponse>(`/api/bookings/${bookingId}/confirm-payment`, {
        method: 'POST',
        body: JSON.stringify({ transactionHash, sourcePublicKey, escrowAddress }),
      });
    } catch (error) {
      console.error('Failed to confirm blockchain payment:', error);
      throw error;
    }
  },

  // ===========================
  // Get bookings (Dashboard-style)
  // ===========================
  getBookings: async (): Promise<DashboardBooking[]> => {
    try {
      const rawBookings = await apiCall<BackendBooking[]>('/api/bookings');
      return rawBookings.map(transformBooking);
    } catch (error) {
      console.error('Failed to fetch bookings:', error);
      throw error;
    }
=======
  };
}

// Utility function to safely convert filters to URL parameters
const createURLParams = (baseParams: Record<string, string>, filters?: BookingFilters | PropertyFilters | Record<string, unknown>): URLSearchParams => {
  const params = new URLSearchParams(baseParams);
  
  if (filters) {
    for (const [key, value] of Object.entries(filters)) {
      if (value !== undefined && value !== null) {
        // Convert all values to strings for URLSearchParams
        params.append(key, String(value));
      }
    }
  }
  
  return params;
};

export const apiUtils = {
  async request<T>(endpoint: string, options: RequestInit = {}): Promise<T> {
    const url = `${API_BASE_URL}${endpoint}`;
    const token = localStorage.getItem('authToken');
    
    const config: RequestInit = {
      headers: {
        'Content-Type': 'application/json',
        ...(token && { Authorization: `Bearer ${token}` }),
        ...options.headers,
      },
      ...options,
    };

    try {
      const response = await fetch(url, config);
      
      if (!response.ok) {
        const errorData = await response.json().catch(() => ({}));
        throw new Error(errorData.message || `HTTP error! status: ${response.status}`);
      }
      
      return await response.json();
    } catch (error) {
      console.error('API request failed:', error);
      throw error;
    }
  },

  clearAuth() {
    localStorage.removeItem('authToken');
    localStorage.removeItem('user');
  },
};

export const profileAPI = {
  async getUserProfile(userId: string) {
    return apiUtils.request(`/profile/${userId}`);
  },

  async updateUserProfile(userId: string, updates: Partial<ProfileFormData>): Promise<APIResponse<UserProfile>> {
    return apiUtils.request(`/profile/${userId}`, {
      method: 'PUT',
      body: JSON.stringify(updates),
    });
  },

  async uploadAvatar(userId: string, file: File) {
    const formData = new FormData();
    formData.append('avatar', file);

    return apiUtils.request(`/profile/${userId}/avatar`, {
      method: 'POST',
      headers: {}, 
      body: formData,
    });
  },

  async deleteAccount(userId: string) {
    return apiUtils.request(`/profile/${userId}`, {
      method: 'DELETE',
    });
>>>>>>> 1d08ab5b
  },

<<<<<<< HEAD
  // ===========================
  // Get bookings by user (w/ filters)
  // ===========================
  async getBookingsByUser(userId: string, filters?: BookingFilters): Promise<APIResponse<Booking[]>> {
=======
export const bookingAPI = {
  async getBookings(userId: string, filters?: BookingFilters): Promise<APIResponse<Booking[]>> {
>>>>>>> 1d08ab5b
    const params = createURLParams({ userId }, filters);
    return apiUtils.request(`/bookings?${params}`);
  },
};

<<<<<<< HEAD

=======
>>>>>>> 1d08ab5b
  async getBookingById(bookingId: string) {
    return apiUtils.request(`/bookings/${bookingId}`);
  },

  async createBooking(bookingData: BookingFormData): Promise<APIResponse<Booking>> {
    return apiUtils.request('/bookings', {
      method: 'POST',
      body: JSON.stringify(bookingData),
    });
  },

  async cancelBooking(bookingId: string) {
    return apiUtils.request(`/bookings/${bookingId}/cancel`, {
      method: 'POST',
    });
  },

  async confirmBooking(bookingId: string) {
    return apiUtils.request(`/bookings/${bookingId}/confirm`, {
      method: 'POST',
    });
  },

  async getBookingHistory(userId: string, filters?: BookingFilters): Promise<APIResponse<Booking[]>> {
    const params = createURLParams({ userId }, filters);
    return apiUtils.request(`/bookings/history?${params}`);
  },
};

export const propertyAPI = {
  async getProperties(userId: string, filters?: PropertyFilters): Promise<APIResponse<Property[]>> {
    const params = createURLParams({ userId }, filters);
    return apiUtils.request(`/properties?${params}`);
  },

  async getPropertyById(propertyId: string) {
    return apiUtils.request(`/properties/${propertyId}`);
  },

  async createProperty(propertyData: PropertyFormData): Promise<APIResponse<Property>> {
    return apiUtils.request('/properties', {
      method: 'POST',
      body: JSON.stringify(propertyData),
    });
  },

  async updateProperty(propertyId: string, updates: PropertyUpdateData): Promise<APIResponse<Property>> {
    return apiUtils.request(`/properties/${propertyId}`, {
      method: 'PUT',
      body: JSON.stringify(updates),
    });
  },

  async deleteProperty(propertyId: string) {
    return apiUtils.request(`/properties/${propertyId}`, {
      method: 'DELETE',
    });
  },

  async togglePropertyStatus(propertyId: string, status: string) {
    return apiUtils.request(`/properties/${propertyId}/status`, {
      method: 'PUT',
      body: JSON.stringify({ status }),
    });
  },

<<<<<<< HEAD
  async getPropertyAnalytics(propertyId: string, dateRange?: DateRangeFilter): Promise<APIResponse<any>> {
=======
  async getPropertyAnalytics(propertyId: string, dateRange?: DateRangeFilter): Promise<APIResponse<Record<string, unknown>>> {
>>>>>>> 1d08ab5b
    const params = new URLSearchParams({ propertyId, ...dateRange });
    return apiUtils.request(`/properties/${propertyId}/analytics?${params}`);
  },

  async updatePropertyAvailability(propertyId: string, availability: PropertyAvailabilityData): Promise<APIResponse<Property>> {
    return apiUtils.request(`/properties/${propertyId}/availability`, {
      method: 'PUT',
      body: JSON.stringify(availability),
    });
  },
};

export const walletAPI = {
  async getWalletBalance(userId: string) {
    return apiUtils.request(`/wallet/${userId}/balance`);
<<<<<<< HEAD
  },

  async getTransactionHistory(userId: string, filters?: any) {
    const params = new URLSearchParams({ userId, ...filters });
    return apiUtils.request(`/wallet/${userId}/transactions?${params}`);
  },

  async addFunds(userId: string, amount: number, paymentMethod: string) {
    return apiUtils.request(`/wallet/${userId}/add-funds`, {
      method: 'POST',
      body: JSON.stringify({ amount, paymentMethod }),
    });
  },

  async withdrawFunds(userId: string, amount: number, accountDetails: any) {
    return apiUtils.request(`/wallet/${userId}/withdraw`, {
      method: 'POST',
      body: JSON.stringify({ amount, accountDetails }),
    });
=======
  },

  async getTransactionHistory(userId: string, filters?: Record<string, unknown>) {
    const params = new URLSearchParams({ userId, ...filters });
    return apiUtils.request(`/wallet/${userId}/transactions?${params}`);
>>>>>>> 1d08ab5b
  },
};

<<<<<<< HEAD
export const notificationAPI = {
  async getNotifications(userId: string, filters?: any) {
    const params = new URLSearchParams({ userId, ...filters });
    return apiUtils.request(`/notifications?${params}`);
  },
  // ===========================
  // Wallet authentication methods
  // ===========================
  requestChallenge: async (publicKey: string): Promise<ChallengeResponse> => {
    try {
      return await apiCall<ChallengeResponse>('/api/auth/challenge', {
        method: 'POST',
        body: JSON.stringify({ publicKey }),
      });
    } catch (error) {
      console.error('Failed to request challenge:', error);
      throw error;
    }
  },

  // ===========================
  // Authenticate wallet
  // ===========================
  authenticateWallet: async (
    publicKey: string,
    signedTransaction: string,
    challenge: string
  ): Promise<{ token: string; user: UserProfile }> => {
    try {
      const response = await apiCall<WalletAuthResponse>('/api/auth/wallet', {
        method: 'POST',
        body: JSON.stringify({ publicKey, signedTransaction, challenge }),
      });

      return {
        token: response.token,
        user: transformWalletUser(response.user),
      };
    } catch (error) {
      console.error('Failed to authenticate wallet:', error);
      throw error;
    }
=======
  async addFunds(userId: string, amount: number, paymentMethod: string) {
    return apiUtils.request(`/wallet/${userId}/add-funds`, {
      method: 'POST',
      body: JSON.stringify({ amount, paymentMethod }),
    });
  },

  async withdrawFunds(userId: string, amount: number, accountDetails: Record<string, unknown>) {
    return apiUtils.request(`/wallet/${userId}/withdraw`, {
      method: 'POST',
      body: JSON.stringify({ amount, accountDetails }),
    });
>>>>>>> 1d08ab5b
  },
};

<<<<<<< HEAD
  // ===========================
  // Notifications
  // ===========================
  async markAsRead(notificationId: string) {
    return apiUtils.request(`/notifications/${notificationId}/read`, {
      method: 'PUT',
    });
  },

=======
export const notificationAPI = {
  async getNotifications(userId: string, filters?: Record<string, unknown>) {
    const params = new URLSearchParams({ userId, ...filters });
    return apiUtils.request(`/notifications?${params}`);
  },

  async markAsRead(notificationId: string) {
    return apiUtils.request(`/notifications/${notificationId}/read`, {
      method: 'PUT',
    });
  },

>>>>>>> 1d08ab5b
  async markAllAsRead(userId: string) {
    return apiUtils.request(`/notifications/${userId}/read-all`, {
      method: 'PUT',
    });
  },

  async deleteNotification(notificationId: string) {
    return apiUtils.request(`/notifications/${notificationId}`, {
      method: 'DELETE',
    });
  },

  async deleteAllNotifications(userId: string) {
    return apiUtils.request(`/notifications/${userId}/delete-all`, {
      method: 'DELETE',
    });
  },
};

export const dashboardAPI = {
  async getDashboardStats(userId: string, userType: 'host' | 'tenant') {
    return apiUtils.request(`/dashboard/${userType}/${userId}/stats`);
  },

  async getRecentActivity(userId: string, userType: 'host' | 'tenant') {
    return apiUtils.request(`/dashboard/${userType}/${userId}/activity`);
  },

<<<<<<< HEAD
  async getEarningsAnalytics(userId: string, dateRange?: any) {
=======
  async getEarningsAnalytics(userId: string, dateRange?: Record<string, unknown>) {
>>>>>>> 1d08ab5b
    const params = new URLSearchParams({ userId, ...dateRange });
    return apiUtils.request(`/dashboard/host/${userId}/earnings?${params}`);
  },

<<<<<<< HEAD
  async getBookingAnalytics(userId: string, userType: 'host' | 'tenant', dateRange?: any) {
=======
  async getBookingAnalytics(userId: string, userType: 'host' | 'tenant', dateRange?: Record<string, unknown>) {
>>>>>>> 1d08ab5b
    const params = new URLSearchParams({ userId, ...dateRange });
    return apiUtils.request(`/dashboard/${userType}/${userId}/bookings/analytics?${params}`);
  },
};

<<<<<<< HEAD
export const handleAPIError = (error: any) => {
  if (error.message?.includes('401')) {
=======
export const handleAPIError = (error: unknown) => {
  const errorMessage = error instanceof Error ? error.message : String(error);
  
  if (errorMessage.includes('401')) {
>>>>>>> 1d08ab5b
    apiUtils.clearAuth();
    window.location.href = '/login';
    return 'Session expired. Please login again.';
  }
  
<<<<<<< HEAD
  if (error.message?.includes('403')) {
    return 'You do not have permission to perform this action.';
  }
  
  if (error.message?.includes('404')) {
    return 'The requested resource was not found.';
  }
  
  if (error.message?.includes('500')) {
    return 'Server error. Please try again later.';
  }
  
  return error.message || 'An unexpected error occurred.';
};

export interface APIResponse<T> {
  data: T;
  message?: string;
  error?: string;
}

export interface PaginatedResponse<T> {
  data: T[];
  pagination: {
    page: number;
    limit: number;
    total: number;
    totalPages: number;
  };
}
=======
  if (errorMessage.includes('403')) {
    return 'You do not have permission to perform this action.';
  }
  
  if (errorMessage.includes('404')) {
    return 'The requested resource was not found.';
  }
  
  if (errorMessage.includes('500')) {
    return 'Server error. Please try again later.';
  }
  
  return errorMessage || 'An unexpected error occurred.';
};
>>>>>>> 1d08ab5b
<|MERGE_RESOLUTION|>--- conflicted
+++ resolved
@@ -1,48 +1,43 @@
-import type { 
+import type {
+  APIResponse,
+  AccountDetails,
+  Booking,
   BookingFilters,
+  BookingFormData,
+  DateRangeFilter,
+  Notification,
+  NotificationFilters,
+  PaginatedResponse,
+  ProfileFormData,
+  Property,
+  PropertyAvailabilityData,
   PropertyFilters,
-  NotificationFilters,
-  APIResponse,
-  PaginatedResponse,
-  BookingFormData,
   PropertyFormData,
-  ProfileFormData,
+  PropertyUpdateData,
+  Transaction,
   UserProfile,
-  Booking,
-  Property,
-  Transaction,
-  Notification,
-  PropertyUpdateData,
-  PropertyAvailabilityData,
-  DateRangeFilter,
-<<<<<<< HEAD
-  AccountDetails,
-  ConfirmPaymentResponse,
-  DashboardBooking
 } from '../types/shared';
 
-const API_BASE_URL = process.env.NEXT_PUBLIC_API_URL || 'http://localhost:3000';
+const API_BASE_URL = process.env.NEXT_PUBLIC_API_URL || 'http://localhost:3001/api';
 
 // Utility function to safely convert filters to URL parameters
-const createURLParams = (baseParams: Record<string, string>, filters?: Record<string, any>): URLSearchParams => {
+const createURLParams = (
+  baseParams: Record<string, string>,
+  filters?: BookingFilters | PropertyFilters | Record<string, unknown>
+): URLSearchParams => {
   const params = new URLSearchParams(baseParams);
 
   if (filters) {
-    Object.entries(filters).forEach(([key, value]) => {
+    for (const [key, value] of Object.entries(filters)) {
       if (value !== undefined && value !== null) {
+        // Convert all values to strings for URLSearchParams
         params.append(key, String(value));
       }
-    });
+    }
   }
 
   return params;
 };
-=======
-  AccountDetails
-} from '../types/shared';
-
-const API_BASE_URL = process.env.NEXT_PUBLIC_API_URL || 'http://localhost:3001/api';
->>>>>>> 1d08ab5b
 
 // Define the expected shape of the backend response
 interface BackendBooking {
@@ -92,11 +87,92 @@
   expiresAt: string;
 }
 
+interface ConfirmPaymentResponse {
+  success: boolean;
+  message: string;
+  transactionHash: string;
+}
+
+interface DashboardBooking {
+  id: string;
+  propertyTitle: string;
+  propertyImage: string;
+  location: string;
+  checkIn: string;
+  checkOut: string;
+  guests: number;
+  totalAmount: number;
+  status: 'pending' | 'confirmed' | 'completed' | 'cancelled';
+  bookingDate: string;
+  propertyId: string;
+  escrowAddress?: string;
+  transactionHash?: string;
+  canCancel: boolean;
+  canReview: boolean;
+  guestName: string;
+  guestEmail: string;
+}
+
+// Generic API call function
+const _apiCall = async <T>(endpoint: string, options: RequestInit = {}): Promise<T> => {
+  const url = `${API_BASE_URL}${endpoint}`;
+  const token = localStorage.getItem('authToken');
+
+  const config: RequestInit = {
+    headers: {
+      'Content-Type': 'application/json',
+      ...(token && { Authorization: `Bearer ${token}` }),
+      ...options.headers,
+    },
+    ...options,
+  };
+
+  try {
+    const response = await fetch(url, config);
+
+    if (!response.ok) {
+      const errorData = await response.json().catch(() => ({}));
+      throw new Error(errorData.message || `HTTP error! status: ${response.status}`);
+    }
+
+    return await response.json();
+  } catch (error) {
+    console.error('API request failed:', error);
+    throw error;
+  }
+};
+
+// Transform wallet user function
+const _transformWalletUser = (user: Record<string, unknown>): UserProfile => {
+  return {
+    id: String(user.id || user.user_id || ''),
+    name: String(user.name || user.full_name || ''),
+    email: String(user.email || ''),
+    avatar: String(user.avatar || user.avatar_url || ''),
+    phone: user.phone ? String(user.phone) : undefined,
+    location: user.location ? String(user.location) : undefined,
+    bio: user.bio ? String(user.bio) : undefined,
+    memberSince: String(user.created_at || new Date().toISOString()),
+    totalBookings: Number(user.total_bookings || 0),
+    totalSpent: Number(user.total_spent || 0),
+    preferences: {
+      notifications: true,
+      emailUpdates: true,
+      pushNotifications: false,
+    },
+  };
+};
+
+interface WalletAuthResponse {
+  token: string;
+  user: Record<string, unknown>;
+}
+
 export const apiUtils = {
   async request<T>(endpoint: string, options: RequestInit = {}): Promise<T> {
     const url = `${API_BASE_URL}${endpoint}`;
     const token = localStorage.getItem('authToken');
-    
+
     const config: RequestInit = {
       headers: {
         'Content-Type': 'application/json',
@@ -105,16 +181,15 @@
       },
       ...options,
     };
-<<<<<<< HEAD
 
     try {
       const response = await fetch(url, config);
-      
+
       if (!response.ok) {
         const errorData = await response.json().catch(() => ({}));
         throw new Error(errorData.message || `HTTP error! status: ${response.status}`);
       }
-      
+
       return await response.json();
     } catch (error) {
       console.error('API request failed:', error);
@@ -133,7 +208,10 @@
     return apiUtils.request(`/profile/${userId}`);
   },
 
-  async updateUserProfile(userId: string, updates: Partial<ProfileFormData>): Promise<APIResponse<UserProfile>> {
+  async updateUserProfile(
+    userId: string,
+    updates: Partial<ProfileFormData>
+  ): Promise<APIResponse<UserProfile>> {
     return apiUtils.request(`/profile/${userId}`, {
       method: 'PUT',
       body: JSON.stringify(updates),
@@ -146,7 +224,7 @@
 
     return apiUtils.request(`/profile/${userId}/avatar`, {
       method: 'POST',
-      headers: {}, 
+      headers: {},
       body: formData,
     });
   },
@@ -159,186 +237,11 @@
 };
 
 export const bookingAPI = {
-  // ===========================
-  // Creating a new booking
-  // ===========================
-  createBooking: async (input: {
-    propertyId: string;
-    userId: string;
-    dates: { from: Date; to: Date };
-    guests: number;
-    total: number;
-    deposit: number;
-  }): Promise<{ bookingId: string; escrowAddress: string; status: string }> => {
-    try {
-      const response = await apiCall<{
-        success: boolean;
-        data: {
-          message: string;
-          bookingId: string;
-          escrowAddress: string;
-          status: string;
-        };
-      }>('/api/bookings', {
-        method: 'POST',
-        body: JSON.stringify({
-          propertyId: input.propertyId,
-          userId: input.userId,
-          dates: {
-            from: input.dates.from.toISOString(),
-            to: input.dates.to.toISOString(),
-          },
-          guests: input.guests,
-          total: input.total,
-          deposit: input.deposit,
-        }),
-      });
-
-      if (!response.success) {
-        throw new Error(response.data?.message || 'Failed to create booking on backend');
-      }
-
-      return response.data;
-    } catch (error) {
-      console.error('Failed to create booking:', error);
-      throw error;
-    }
-  },
-
-  // ===========================
-  // Confirm Blockchain Payment
-  // ===========================
-  confirmBlockchainPayment: async (
-    bookingId: string,
-    transactionHash: string,
-    sourcePublicKey: string,
-    escrowAddress: string
-  ): Promise<ConfirmPaymentResponse> => {
-    try {
-      return await apiCall<ConfirmPaymentResponse>(`/api/bookings/${bookingId}/confirm-payment`, {
-        method: 'POST',
-        body: JSON.stringify({ transactionHash, sourcePublicKey, escrowAddress }),
-      });
-    } catch (error) {
-      console.error('Failed to confirm blockchain payment:', error);
-      throw error;
-    }
-  },
-
-  // ===========================
-  // Get bookings (Dashboard-style)
-  // ===========================
-  getBookings: async (): Promise<DashboardBooking[]> => {
-    try {
-      const rawBookings = await apiCall<BackendBooking[]>('/api/bookings');
-      return rawBookings.map(transformBooking);
-    } catch (error) {
-      console.error('Failed to fetch bookings:', error);
-      throw error;
-    }
-=======
-  };
-}
-
-// Utility function to safely convert filters to URL parameters
-const createURLParams = (baseParams: Record<string, string>, filters?: BookingFilters | PropertyFilters | Record<string, unknown>): URLSearchParams => {
-  const params = new URLSearchParams(baseParams);
-  
-  if (filters) {
-    for (const [key, value] of Object.entries(filters)) {
-      if (value !== undefined && value !== null) {
-        // Convert all values to strings for URLSearchParams
-        params.append(key, String(value));
-      }
-    }
-  }
-  
-  return params;
-};
-
-export const apiUtils = {
-  async request<T>(endpoint: string, options: RequestInit = {}): Promise<T> {
-    const url = `${API_BASE_URL}${endpoint}`;
-    const token = localStorage.getItem('authToken');
-    
-    const config: RequestInit = {
-      headers: {
-        'Content-Type': 'application/json',
-        ...(token && { Authorization: `Bearer ${token}` }),
-        ...options.headers,
-      },
-      ...options,
-    };
-
-    try {
-      const response = await fetch(url, config);
-      
-      if (!response.ok) {
-        const errorData = await response.json().catch(() => ({}));
-        throw new Error(errorData.message || `HTTP error! status: ${response.status}`);
-      }
-      
-      return await response.json();
-    } catch (error) {
-      console.error('API request failed:', error);
-      throw error;
-    }
-  },
-
-  clearAuth() {
-    localStorage.removeItem('authToken');
-    localStorage.removeItem('user');
-  },
-};
-
-export const profileAPI = {
-  async getUserProfile(userId: string) {
-    return apiUtils.request(`/profile/${userId}`);
-  },
-
-  async updateUserProfile(userId: string, updates: Partial<ProfileFormData>): Promise<APIResponse<UserProfile>> {
-    return apiUtils.request(`/profile/${userId}`, {
-      method: 'PUT',
-      body: JSON.stringify(updates),
-    });
-  },
-
-  async uploadAvatar(userId: string, file: File) {
-    const formData = new FormData();
-    formData.append('avatar', file);
-
-    return apiUtils.request(`/profile/${userId}/avatar`, {
-      method: 'POST',
-      headers: {}, 
-      body: formData,
-    });
-  },
-
-  async deleteAccount(userId: string) {
-    return apiUtils.request(`/profile/${userId}`, {
-      method: 'DELETE',
-    });
->>>>>>> 1d08ab5b
-  },
-
-<<<<<<< HEAD
-  // ===========================
-  // Get bookings by user (w/ filters)
-  // ===========================
-  async getBookingsByUser(userId: string, filters?: BookingFilters): Promise<APIResponse<Booking[]>> {
-=======
-export const bookingAPI = {
   async getBookings(userId: string, filters?: BookingFilters): Promise<APIResponse<Booking[]>> {
->>>>>>> 1d08ab5b
     const params = createURLParams({ userId }, filters);
     return apiUtils.request(`/bookings?${params}`);
   },
-};
-
-<<<<<<< HEAD
-
-=======
->>>>>>> 1d08ab5b
+
   async getBookingById(bookingId: string) {
     return apiUtils.request(`/bookings/${bookingId}`);
   },
@@ -362,7 +265,10 @@
     });
   },
 
-  async getBookingHistory(userId: string, filters?: BookingFilters): Promise<APIResponse<Booking[]>> {
+  async getBookingHistory(
+    userId: string,
+    filters?: BookingFilters
+  ): Promise<APIResponse<Booking[]>> {
     const params = createURLParams({ userId }, filters);
     return apiUtils.request(`/bookings/history?${params}`);
   },
@@ -385,7 +291,10 @@
     });
   },
 
-  async updateProperty(propertyId: string, updates: PropertyUpdateData): Promise<APIResponse<Property>> {
+  async updateProperty(
+    propertyId: string,
+    updates: PropertyUpdateData
+  ): Promise<APIResponse<Property>> {
     return apiUtils.request(`/properties/${propertyId}`, {
       method: 'PUT',
       body: JSON.stringify(updates),
@@ -405,16 +314,18 @@
     });
   },
 
-<<<<<<< HEAD
-  async getPropertyAnalytics(propertyId: string, dateRange?: DateRangeFilter): Promise<APIResponse<any>> {
-=======
-  async getPropertyAnalytics(propertyId: string, dateRange?: DateRangeFilter): Promise<APIResponse<Record<string, unknown>>> {
->>>>>>> 1d08ab5b
+  async getPropertyAnalytics(
+    propertyId: string,
+    dateRange?: DateRangeFilter
+  ): Promise<APIResponse<Record<string, unknown>>> {
     const params = new URLSearchParams({ propertyId, ...dateRange });
     return apiUtils.request(`/properties/${propertyId}/analytics?${params}`);
   },
 
-  async updatePropertyAvailability(propertyId: string, availability: PropertyAvailabilityData): Promise<APIResponse<Property>> {
+  async updatePropertyAvailability(
+    propertyId: string,
+    availability: PropertyAvailabilityData
+  ): Promise<APIResponse<Property>> {
     return apiUtils.request(`/properties/${propertyId}/availability`, {
       method: 'PUT',
       body: JSON.stringify(availability),
@@ -425,80 +336,13 @@
 export const walletAPI = {
   async getWalletBalance(userId: string) {
     return apiUtils.request(`/wallet/${userId}/balance`);
-<<<<<<< HEAD
-  },
-
-  async getTransactionHistory(userId: string, filters?: any) {
-    const params = new URLSearchParams({ userId, ...filters });
-    return apiUtils.request(`/wallet/${userId}/transactions?${params}`);
-  },
-
-  async addFunds(userId: string, amount: number, paymentMethod: string) {
-    return apiUtils.request(`/wallet/${userId}/add-funds`, {
-      method: 'POST',
-      body: JSON.stringify({ amount, paymentMethod }),
-    });
-  },
-
-  async withdrawFunds(userId: string, amount: number, accountDetails: any) {
-    return apiUtils.request(`/wallet/${userId}/withdraw`, {
-      method: 'POST',
-      body: JSON.stringify({ amount, accountDetails }),
-    });
-=======
   },
 
   async getTransactionHistory(userId: string, filters?: Record<string, unknown>) {
     const params = new URLSearchParams({ userId, ...filters });
     return apiUtils.request(`/wallet/${userId}/transactions?${params}`);
->>>>>>> 1d08ab5b
-  },
-};
-
-<<<<<<< HEAD
-export const notificationAPI = {
-  async getNotifications(userId: string, filters?: any) {
-    const params = new URLSearchParams({ userId, ...filters });
-    return apiUtils.request(`/notifications?${params}`);
-  },
-  // ===========================
-  // Wallet authentication methods
-  // ===========================
-  requestChallenge: async (publicKey: string): Promise<ChallengeResponse> => {
-    try {
-      return await apiCall<ChallengeResponse>('/api/auth/challenge', {
-        method: 'POST',
-        body: JSON.stringify({ publicKey }),
-      });
-    } catch (error) {
-      console.error('Failed to request challenge:', error);
-      throw error;
-    }
-  },
-
-  // ===========================
-  // Authenticate wallet
-  // ===========================
-  authenticateWallet: async (
-    publicKey: string,
-    signedTransaction: string,
-    challenge: string
-  ): Promise<{ token: string; user: UserProfile }> => {
-    try {
-      const response = await apiCall<WalletAuthResponse>('/api/auth/wallet', {
-        method: 'POST',
-        body: JSON.stringify({ publicKey, signedTransaction, challenge }),
-      });
-
-      return {
-        token: response.token,
-        user: transformWalletUser(response.user),
-      };
-    } catch (error) {
-      console.error('Failed to authenticate wallet:', error);
-      throw error;
-    }
-=======
+  },
+
   async addFunds(userId: string, amount: number, paymentMethod: string) {
     return apiUtils.request(`/wallet/${userId}/add-funds`, {
       method: 'POST',
@@ -511,21 +355,9 @@
       method: 'POST',
       body: JSON.stringify({ amount, accountDetails }),
     });
->>>>>>> 1d08ab5b
-  },
-};
-
-<<<<<<< HEAD
-  // ===========================
-  // Notifications
-  // ===========================
-  async markAsRead(notificationId: string) {
-    return apiUtils.request(`/notifications/${notificationId}/read`, {
-      method: 'PUT',
-    });
-  },
-
-=======
+  },
+};
+
 export const notificationAPI = {
   async getNotifications(userId: string, filters?: Record<string, unknown>) {
     const params = new URLSearchParams({ userId, ...filters });
@@ -538,7 +370,6 @@
     });
   },
 
->>>>>>> 1d08ab5b
   async markAllAsRead(userId: string) {
     return apiUtils.request(`/notifications/${userId}/read-all`, {
       method: 'PUT',
@@ -567,83 +398,41 @@
     return apiUtils.request(`/dashboard/${userType}/${userId}/activity`);
   },
 
-<<<<<<< HEAD
-  async getEarningsAnalytics(userId: string, dateRange?: any) {
-=======
   async getEarningsAnalytics(userId: string, dateRange?: Record<string, unknown>) {
->>>>>>> 1d08ab5b
     const params = new URLSearchParams({ userId, ...dateRange });
     return apiUtils.request(`/dashboard/host/${userId}/earnings?${params}`);
   },
 
-<<<<<<< HEAD
-  async getBookingAnalytics(userId: string, userType: 'host' | 'tenant', dateRange?: any) {
-=======
-  async getBookingAnalytics(userId: string, userType: 'host' | 'tenant', dateRange?: Record<string, unknown>) {
->>>>>>> 1d08ab5b
+  async getBookingAnalytics(
+    userId: string,
+    userType: 'host' | 'tenant',
+    dateRange?: Record<string, unknown>
+  ) {
     const params = new URLSearchParams({ userId, ...dateRange });
     return apiUtils.request(`/dashboard/${userType}/${userId}/bookings/analytics?${params}`);
   },
 };
 
-<<<<<<< HEAD
-export const handleAPIError = (error: any) => {
-  if (error.message?.includes('401')) {
-=======
 export const handleAPIError = (error: unknown) => {
   const errorMessage = error instanceof Error ? error.message : String(error);
-  
+
   if (errorMessage.includes('401')) {
->>>>>>> 1d08ab5b
     apiUtils.clearAuth();
     window.location.href = '/login';
     return 'Session expired. Please login again.';
   }
-  
-<<<<<<< HEAD
-  if (error.message?.includes('403')) {
-    return 'You do not have permission to perform this action.';
-  }
-  
-  if (error.message?.includes('404')) {
-    return 'The requested resource was not found.';
-  }
-  
-  if (error.message?.includes('500')) {
-    return 'Server error. Please try again later.';
-  }
-  
-  return error.message || 'An unexpected error occurred.';
-};
-
-export interface APIResponse<T> {
-  data: T;
-  message?: string;
-  error?: string;
-}
-
-export interface PaginatedResponse<T> {
-  data: T[];
-  pagination: {
-    page: number;
-    limit: number;
-    total: number;
-    totalPages: number;
-  };
-}
-=======
+
   if (errorMessage.includes('403')) {
     return 'You do not have permission to perform this action.';
   }
-  
+
   if (errorMessage.includes('404')) {
     return 'The requested resource was not found.';
   }
-  
+
   if (errorMessage.includes('500')) {
     return 'Server error. Please try again later.';
   }
-  
+
   return errorMessage || 'An unexpected error occurred.';
-};
->>>>>>> 1d08ab5b
+};