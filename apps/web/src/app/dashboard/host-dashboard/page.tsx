--- conflicted
+++ resolved
@@ -1,5 +1,10 @@
-
 'use client';
+import NetworkStatus from '@/components/NetworkStatus';
+import BookingHistory from '@/components/dashboard/BookingHistory';
+import NotificationSystem from '@/components/dashboard/NotificationSystem';
+import ProfileManagement from '@/components/dashboard/ProfileManagement';
+import PropertyManagement from '@/components/dashboard/PropertyManagement';
+import { useRealTimeNotifications } from '@/hooks/useRealTimeUpdates';
 import {
   Bath,
   Bed,
@@ -30,16 +35,7 @@
 } from 'lucide-react';
 import type React from 'react';
 import { useEffect, useState } from 'react';
-<<<<<<< HEAD
-=======
 import { BlockchainVerification } from '../../../components/blockchain/BlockchainVerification';
->>>>>>> 1d08ab5b
-import PropertyManagement from '@/components/dashboard/PropertyManagement';
-import NotificationSystem from '@/components/dashboard/NotificationSystem';
-import BookingHistory from '@/components/dashboard/BookingHistory';
-import ProfileManagement from '@/components/dashboard/ProfileManagement';
-import NetworkStatus from '@/components/NetworkStatus';
-import { useRealTimeNotifications } from '@/hooks/useRealTimeUpdates';
 
 interface Property {
   id: number;
@@ -261,8 +257,8 @@
   const [_showPropertyModal, setShowPropertyModal] = useState(false);
   const [showCalendarModal, setShowCalendarModal] = useState(false);
   const [showAddPropertyModal, setShowAddPropertyModal] = useState(false);
-  const [searchTerm, setSearchTerm] = useState('');
-  const [filterStatus, setFilterStatus] = useState('all');
+  const [searchTerm, _setSearchTerm] = useState('');
+  const [filterStatus, _setFilterStatus] = useState('all');
   const [selectedDates, setSelectedDates] = useState<Set<string>>(new Set());
   const [newProperty, setNewProperty] = useState({
     title: '',
@@ -290,7 +286,7 @@
     deleteAllNotifications: handleDeleteAllNotifications,
   } = useRealTimeNotifications(user.id);
 
-  const filteredProperties = properties.filter((property) => {
+  const _filteredProperties = properties.filter((property) => {
     const matchesSearch =
       property.title.toLowerCase().includes(searchTerm.toLowerCase()) ||
       property.location.toLowerCase().includes(searchTerm.toLowerCase());
@@ -371,27 +367,28 @@
     }));
   };
 
-
-
   const handleCancelBooking = async (bookingId: string) => {
     try {
-      await new Promise(resolve => setTimeout(resolve, 1000));
-      
-      setBookings(prev => 
-        prev.map(booking => 
-          booking.id === bookingId 
+      await new Promise((resolve) => setTimeout(resolve, 1000));
+
+      setBookings((prev) =>
+        prev.map((booking) =>
+          booking.id === bookingId
             ? { ...booking, status: 'cancelled' as const, canCancel: false }
             : booking
         )
       );
-      
+
       addNotification({
+        id: Date.now().toString(),
         type: 'booking',
         title: 'Booking Cancelled',
         message: 'A booking has been cancelled',
         priority: 'medium',
+        isRead: false,
+        createdAt: new Date().toISOString(),
+        userId: user.id,
       });
-      
     } catch (error) {
       console.error('Failed to cancel booking:', error);
     }
@@ -399,17 +396,20 @@
 
   const handleUpdateProfile = async (updatedProfile: Partial<UserProfile>) => {
     try {
-      await new Promise(resolve => setTimeout(resolve, 1000));
-      
-      setUser(prev => ({ ...prev, ...updatedProfile }));
-      
+      await new Promise((resolve) => setTimeout(resolve, 1000));
+
+      setUser((prev) => ({ ...prev, ...updatedProfile }));
+
       addNotification({
+        id: Date.now().toString(),
         type: 'system',
         title: 'Profile Updated',
         message: 'Your profile has been successfully updated',
         priority: 'low',
+        isRead: false,
+        createdAt: new Date().toISOString(),
+        userId: user.id,
       });
-      
     } catch (error) {
       console.error('Failed to update profile:', error);
     }
@@ -417,18 +417,21 @@
 
   const handleUploadAvatar = async (file: File) => {
     try {
-      await new Promise(resolve => setTimeout(resolve, 2000));
-      
+      await new Promise((resolve) => setTimeout(resolve, 2000));
+
       const avatarUrl = URL.createObjectURL(file);
-      setUser(prev => ({ ...prev, avatar: avatarUrl }));
-      
+      setUser((prev) => ({ ...prev, avatar: avatarUrl }));
+
       addNotification({
+        id: Date.now().toString(),
         type: 'system',
         title: 'Avatar Updated',
         message: 'Your profile picture has been successfully updated',
         priority: 'low',
+        isRead: false,
+        createdAt: new Date().toISOString(),
+        userId: user.id,
       });
-      
     } catch (error) {
       console.error('Failed to upload avatar:', error);
     }
@@ -469,7 +472,7 @@
     setSelectedDates(newSelectedDates);
   };
 
-  const PropertyCard = ({ property }: PropertyCardProps) => (
+  const _PropertyCard = ({ property }: PropertyCardProps) => (
     <div className="bg-white dark:bg-[#0B1D39] rounded-xl shadow-lg overflow-hidden hover:shadow-xl transition-shadow duration-300">
       <div className="relative">
         <img src={property.image} alt={property.title} className="w-full h-48 object-cover" />
@@ -1045,7 +1048,15 @@
             <div className="flex items-center space-x-4">
               <NetworkStatus isConnected={true} />
               <NotificationSystem
-                notifications={notifications}
+                notifications={notifications.map((notification) => ({
+                  id: notification.id,
+                  type: notification.type === 'property' ? 'booking' : notification.type,
+                  title: notification.title,
+                  message: notification.message,
+                  timestamp: new Date(notification.createdAt),
+                  read: notification.isRead,
+                  priority: notification.priority,
+                }))}
                 onMarkAsRead={handleMarkAsRead}
                 onMarkAllAsRead={handleMarkAllAsRead}
                 onDeleteNotification={handleDeleteNotification}
@@ -1116,17 +1127,13 @@
               setProperties([...properties, newPropertyWithId]);
             }}
             onUpdateProperty={(id, updates) => {
-              setProperties(properties.map(p => 
-                p.id === id ? { ...p, ...updates } : p
-              ));
+              setProperties(properties.map((p) => (p.id === id ? { ...p, ...updates } : p)));
             }}
             onDeleteProperty={(id) => {
-              setProperties(properties.filter(p => p.id !== id));
+              setProperties(properties.filter((p) => p.id !== id));
             }}
             onToggleStatus={(id, status) => {
-              setProperties(properties.map(p => 
-                p.id === id ? { ...p, status } : p
-              ));
+              setProperties(properties.map((p) => (p.id === id ? { ...p, status } : p)));
             }}
           />
         )}
@@ -1134,8 +1141,12 @@
         {activeTab === 'bookings' && (
           <div>
             <div className="mb-8">
-              <h2 className="text-3xl font-bold dark:text-white text-gray-900">Property Bookings</h2>
-              <p className="text-gray-600 dark:text-white mt-1">Manage bookings for your properties</p>
+              <h2 className="text-3xl font-bold dark:text-white text-gray-900">
+                Property Bookings
+              </h2>
+              <p className="text-gray-600 dark:text-white mt-1">
+                Manage bookings for your properties
+              </p>
             </div>
 
             {/* Statistics Cards */}
@@ -1143,8 +1154,12 @@
               <div className="bg-white dark:bg-[#0B1D39]/90 dark:text-white shadow p-6 rounded-xl">
                 <div className="flex items-center justify-between">
                   <div>
-                    <p className="text-sm font-medium dark:text-white text-gray-600">Total Bookings</p>
-                    <p className="text-3xl font-bold dark:text-white text-gray-900">{bookings.length}</p>
+                    <p className="text-sm font-medium dark:text-white text-gray-600">
+                      Total Bookings
+                    </p>
+                    <p className="text-3xl font-bold dark:text-white text-gray-900">
+                      {bookings.length}
+                    </p>
                   </div>
                   <div className="bg-blue-100 p-3 rounded-full">
                     <Calendar className="w-6 h-6 text-blue-600" />
@@ -1156,7 +1171,9 @@
                 <div className="flex items-center justify-between">
                   <div>
                     <p className="text-sm font-medium dark:text-white text-gray-600">Pending</p>
-                    <p className="text-3xl font-bold text-yellow-600">{bookings.filter(b => b.status === 'pending').length}</p>
+                    <p className="text-3xl font-bold text-yellow-600">
+                      {bookings.filter((b) => b.status === 'pending').length}
+                    </p>
                   </div>
                   <div className="bg-yellow-100 p-3 rounded-full">
                     <Clock className="w-6 h-6 text-yellow-600" />
@@ -1168,41 +1185,29 @@
                 <div className="flex items-center justify-between">
                   <div>
                     <p className="text-sm font-medium dark:text-white text-gray-600">Confirmed</p>
-                    <p className="text-3xl font-bold text-blue-600">{bookings.filter(b => b.status === 'confirmed').length}</p>
+                    <p className="text-3xl font-bold text-blue-600">
+                      {bookings.filter((b) => b.status === 'confirmed').length}
+                    </p>
                   </div>
                   <div className="bg-blue-100 p-3 rounded-full">
                     <CheckCircle className="w-6 h-6 text-blue-600" />
                   </div>
                 </div>
-<<<<<<< HEAD
               </div>
 
               <div className="bg-white dark:bg-[#0B1D39]/90 dark:text-white p-6 rounded-xl shadow">
                 <div className="flex items-center justify-between">
                   <div>
                     <p className="text-sm font-medium dark:text-white text-gray-600">Completed</p>
-                    <p className="text-3xl font-bold text-green-600">{bookings.filter(b => b.status === 'completed').length}</p>
+                    <p className="text-3xl font-bold text-green-600">
+                      {bookings.filter((b) => b.status === 'completed').length}
+                    </p>
                   </div>
                   <div className="bg-green-100 p-3 rounded-full">
                     <Check className="w-6 h-6 text-green-600" />
                   </div>
                 </div>
               </div>
-=======
-              </div>
-
-              <div className="bg-white dark:bg-[#0B1D39]/90 dark:text-white p-6 rounded-xl shadow">
-                <div className="flex items-center justify-between">
-                  <div>
-                    <p className="text-sm font-medium dark:text-white text-gray-600">Completed</p>
-                    <p className="text-3xl font-bold text-green-600">{bookings.filter(b => b.status === 'completed').length}</p>
-                  </div>
-                  <div className="bg-green-100 p-3 rounded-full">
-                    <Check className="w-6 h-6 text-green-600" />
-                  </div>
-                </div>
-              </div>
->>>>>>> 1d08ab5b
             </div>
 
             <BookingHistory
